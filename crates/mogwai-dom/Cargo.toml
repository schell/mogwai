--- conflicted
+++ resolved
@@ -1,10 +1,6 @@
 [package]
 name = "mogwai-dom"
-<<<<<<< HEAD
-version = "0.1.4"
-=======
 version = "0.1.5"
->>>>>>> 95b71dff
 edition = "2021"
 authors = ["Schell Scivally <efsubenovex@gmail.com>"]
 license = "MIT"
@@ -26,11 +22,7 @@
 futures = "^0.3"
 lazy_static = "1.4.0"
 log = "^0.4"
-<<<<<<< HEAD
-mogwai = { version = "0.6.2", path = "../mogwai" }
-=======
 mogwai = { version = "0.6.3", path = "../mogwai" }
->>>>>>> 95b71dff
 mogwai-macros = { version = "0.1.0", path = "../mogwai-macros", features = ["dom"] }
 send_wrapper = "^0.6"
 serde = { version = "^1.0", features = ["derive"] }
