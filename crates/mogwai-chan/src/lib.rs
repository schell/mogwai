--- conflicted
+++ resolved
@@ -20,16 +20,6 @@
 //! use mogwai_chan::*;
 //!
 //! let (tx, rx) = channel::<()>();
-//! ```
-//!
-//! Or simply let the compiler try to figure it out:
-//!
-//! ```rust, ignore
-//! extern crate mogwai_chan;
-//! use mogwai_chan::*;
-//!
-//! let (tx, rx) = channel();
-//! // ...
 //! ```
 //!
 //! This pair makes a linked channel. Messages you send on the [Transmitter]
@@ -115,11 +105,7 @@
 //! tx.send(&());
 //! tx.send(&());
 //! tx.send(&());
-<<<<<<< HEAD
 //! assert_eq!(*shared_count.lock().unwrap(), 3);
-=======
-//! assert_eq!(shared_count.inner_cloned(), 3);
->>>>>>> 521d9599
 //! ```
 //!
 //! ## Composing channels
@@ -164,11 +150,7 @@
 //! tx_a.send(&());
 //! tx_a.send(&());
 //! tx_a.send(&());
-<<<<<<< HEAD
 //! assert_eq!(*shared_count.lock().unwrap(), 3);
-=======
-//! assert_eq!(shared_count.inner_cloned(), 3);
->>>>>>> 521d9599
 //! ```
 //!
 //! That is useful, but we can also do much more than simple maps! We can fold
@@ -230,11 +212,7 @@
 //! });
 //!
 //! tx.send(&());
-<<<<<<< HEAD
 //! assert_eq!(*shared_got_it.lock().unwrap(), true);
-=======
-//! assert_eq!(shared_got_it.inner_cloned(), true);
->>>>>>> 521d9599
 //! ```
 //!
 //! These make up the `forward_*` family of functions on [Receiver]:
@@ -266,11 +244,7 @@
 //! });
 //! tx1.send(&());
 //! tx2.send(&());
-<<<<<<< HEAD
 //! assert_eq!(*shared_count.lock().unwrap(), 2);
-=======
-//! assert_eq!(shared_count.inner_cloned(), 2);
->>>>>>> 521d9599
 //! ```
 //!
 //! [Receiver]s are a bit different from [Transmitter]s, though. They are _not_
@@ -292,11 +266,7 @@
 //!     *count += 1;
 //! });
 //! tx.send(&());
-<<<<<<< HEAD
 //! assert_eq!(*shared_count.lock().unwrap(), 2);
-=======
-//! assert_eq!(shared_count.inner_cloned(), 2);
->>>>>>> 521d9599
 //! ```
 //!
 //! Both [Transmitter]s and [Receiver]s can be "branched" so that multiple
@@ -351,7 +321,6 @@
 //!
 //! [contramap]: https://hackage.haskell.org/package/base-4.12.0.0/docs/Data-Functor-Contravariant.html#v:contramap
 //! [fmap]: https://hackage.haskell.org/package/base-4.12.0.0/docs/Data-Functor.html#v:fmap
-<<<<<<< HEAD
 use std::{
     collections::HashMap,
     future::Future,
@@ -361,16 +330,9 @@
     task::{Context, Poll, Waker},
 };
 
-=======
-pub use std::ops::{Deref, DerefMut};
-use std::sync::{Arc, Mutex};
->>>>>>> 521d9599
 pub mod model;
 pub mod patch;
-mod txrx;
-pub use txrx::*;
-
-<<<<<<< HEAD
+
 type FutureSend =
     Box<dyn FnMut(Pin<Box<dyn Future<Output = ()> + Send + 'static>>) + 'static + Send + Sync>;
 
@@ -740,20 +702,11 @@
 struct MessageFuture<A> {
     var: Arc<Mutex<Option<A>>>,
     waker: Arc<Mutex<Option<Waker>>>,
-=======
-/// Convenience trait for returning a cloned inner value.
-pub trait InnerCloned {
-    type Output;
-
-    /// Returns a clone of the inner value.
-    fn inner_cloned(&self) -> Self::Output;
->>>>>>> 521d9599
-}
-
-impl<A: Clone> InnerCloned for Arc<Mutex<A>> {
+}
+
+impl<A> Future for MessageFuture<A> {
     type Output = A;
 
-<<<<<<< HEAD
     fn poll(self: Pin<&mut Self>, ctx: &mut Context) -> Poll<Self::Output> {
         let future: &mut MessageFuture<A> = self.get_mut();
         let var: Option<A> = {
@@ -767,6 +720,17 @@
                 *guard = Some(ctx.waker().clone());
                 Poll::Pending
             }
+        }
+    }
+}
+
+impl<A> futures::Stream for MessageFuture<A> {
+    type Item = A;
+
+    fn poll_next(self: Pin<&mut Self>, cx: &mut Context) -> Poll<Option<Self::Item>> {
+        match <Self as Future>::poll(self, cx) {
+            Poll::Ready(msg) => Poll::Ready(Some(msg)),
+            Poll::Pending => Poll::Pending,
         }
     }
 }
@@ -1098,6 +1062,27 @@
 
     /// Create a future to await the next message received by this `Receiver`.
     pub fn recv(&self) -> impl Future<Output = A>
+    where
+        A: Clone + Send + 'static,
+    {
+        let var: Arc<Mutex<Option<A>>> = Arc::new(Mutex::new(None));
+        let var2: Arc<Mutex<Option<A>>> = var.clone();
+        let waker: Arc<Mutex<Option<Waker>>> = Arc::new(Mutex::new(None));
+        let waker2 = waker.clone();
+        self.branch().respond(move |msg| {
+            let mut var_guard = var2.lock().unwrap();
+            *var_guard = Some(msg.clone());
+            let mut waker_guard = waker2.lock().unwrap();
+            waker_guard
+                .take()
+                .into_iter()
+                .for_each(|waker| waker.wake());
+        });
+
+        MessageFuture { var, waker }
+    }
+
+    pub fn recv_stream(&self) -> impl futures::Stream<Item = A>
     where
         A: Clone + Send + 'static,
     {
@@ -1251,11 +1236,6 @@
 /// module.
 pub fn new_shared<A: 'static, X: Into<A>>(init: X) -> Arc<Mutex<A>> {
     Arc::new(Mutex::new(init.into()))
-=======
-    fn inner_cloned(&self) -> Self::Output {
-        self.lock().unwrap().clone()
-    }
->>>>>>> 521d9599
 }
 
 #[cfg(test)]
@@ -1273,36 +1253,19 @@
 
 #[cfg(test)]
 mod test {
-<<<<<<< HEAD
-=======
-    use std::{
-        ops::{Deref, DerefMut},
-        sync::MutexGuard,
-    };
-
->>>>>>> 521d9599
     use super::{model::*, patch::*, *};
 
     #[test]
     fn channel_test() {
-<<<<<<< HEAD
         let count = Arc::new(Mutex::new(0));
-=======
-        let count = new_shared(0);
->>>>>>> 521d9599
         let (tx_unit, rx_unit) = channel::<()>();
         let (tx_i32, rx_i32) = channel::<i32>();
         {
             let my_count = count.clone();
             rx_i32.respond(move |n: &i32| {
                 println!("Got message: {:?}", n);
-<<<<<<< HEAD
                 let mut guard = my_count.lock().unwrap();
                 *guard = *n;
-=======
-                let mut c = my_count.lock().unwrap();
-                *c = *n;
->>>>>>> 521d9599
             });
 
             let mut n = 0;
@@ -1333,11 +1296,7 @@
             }
         });
 
-<<<<<<< HEAD
         let got_called = Arc::new(Mutex::new(false));
-=======
-        let got_called = new_shared(false);
->>>>>>> 521d9599
         let remote_got_called = got_called.clone();
         rx_str.respond(move |s: &String| {
             println!("got: {:?}", s);
@@ -1358,11 +1317,7 @@
         let (tx, rx) = channel::<()>();
         let ry: Receiver<i32> = rx.branch_map(|_| 0);
 
-<<<<<<< HEAD
         let done = Arc::new(Mutex::new(false));
-=======
-        let done = new_shared(false);
->>>>>>> 521d9599
 
         let cdone = done.clone();
         ry.respond(move |n| {
@@ -1379,43 +1334,24 @@
     #[test]
     fn patch_list_model() {
         let mut list = PatchListModel::new(vec![0, 1, 2, 3]);
-<<<<<<< HEAD
         let view = Arc::new(Mutex::new(vec![0.0, 1.0, 2.0, 3.0]));
-=======
-        let view = new_shared(vec![0.0, 1.0, 2.0, 3.0]);
->>>>>>> 521d9599
         let view_clone = view.clone();
         let rx = list.receiver().clone();
         rx.respond(move |patch| {
             let patch: Patch<f32> = patch.patch_map(|i| *i as f32);
-<<<<<<< HEAD
             let mut v = view_clone.lock().unwrap();
-=======
-            let mut guard: MutexGuard<Vec<f32>> = view_clone.lock().unwrap();
-            let v: &mut Vec<_> = guard.deref_mut();
->>>>>>> 521d9599
             v.patch_apply(patch);
         });
 
         list.patch_push(4);
         {
-<<<<<<< HEAD
             let v_ref: MutexGuard<Vec<f32>> = view.lock().unwrap();
-=======
-            let guard: MutexGuard<Vec<f32>> = view.lock().unwrap();
-            let v_ref: &Vec<f32> = guard.deref();
->>>>>>> 521d9599
             assert_eq!(v_ref.as_slice(), &[0.0, 1.0, 2.0, 3.0, 4.0]);
         }
 
         let _ = list.patch_splice(0.., vec![]);
         {
-<<<<<<< HEAD
             let v_ref: MutexGuard<Vec<f32>> = view.lock().unwrap();
-=======
-            let guard = view.lock().unwrap();
-            let v_ref = guard.deref();
->>>>>>> 521d9599
             assert!(v_ref.is_empty());
         }
     }
